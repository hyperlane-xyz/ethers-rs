use crate::{
    call::{ContractCall, ContractError},
    Lazy,
};
use ethers_core::{
    abi::{AbiDecode, Detokenize, Function, Token},
    types::{Address, BlockNumber, Bytes, Chain, NameOrAddress, TxHash, H160, U256},
};
use ethers_providers::Middleware;
use std::{convert::TryFrom, sync::Arc};

<<<<<<< HEAD
use crate::{
    call::{ContractCall, ContractError},
    Lazy,
};

mod multicall_contract;
pub use multicall_contract::multicall_3::{
=======
pub mod multicall_contract;
use multicall_contract::multicall_3::{
>>>>>>> a88d2d03
    Call as Multicall1Call, Call3 as Multicall3Call, Call3Value as Multicall3CallValue,
    Result as MulticallResult,
};

// Export the contract interface
pub use multicall_contract::multicall_3::Multicall3 as MulticallContract;

/// The Multicall3 contract address that is deployed in [`MULTICALL_SUPPORTED_CHAIN_IDS`]:
/// [`0xcA11bde05977b3631167028862bE2a173976CA11`](https://etherscan.io/address/0xcA11bde05977b3631167028862bE2a173976CA11)
pub const MULTICALL_ADDRESS: Address = H160([
    0xca, 0x11, 0xbd, 0xe0, 0x59, 0x77, 0xb3, 0x63, 0x11, 0x67, 0x02, 0x88, 0x62, 0xbe, 0x2a, 0x17,
    0x39, 0x76, 0xca, 0x11,
]);

/// The chain IDs that [`MULTICALL_ADDRESS`] has been deployed to.
/// Taken from: <https://github.com/mds1/multicall#multicall3-contract-addresses>
pub static MULTICALL_SUPPORTED_CHAIN_IDS: Lazy<[U256; 48]> = Lazy::new(|| {
    use Chain::*;
    [
        U256::from(Mainnet),                  // Mainnet
        U256::from(Kovan),                    // Kovan
        U256::from(Rinkeby),                  // Rinkeby
        U256::from(Goerli),                   // Goerli
        U256::from(Ropsten),                  // Ropsten
        U256::from(Sepolia),                  // Sepolia
        U256::from(Optimism),                 // Optimism
        U256::from(OptimismGoerli),           // OptimismGoerli
        U256::from(OptimismKovan),            // OptimismKovan
        U256::from(Arbitrum),                 // Arbitrum
        U256::from(ArbitrumGoerli),           // ArbitrumGoerli,
        U256::from(ArbitrumTestnet),          // Arbitrum Rinkeby
        U256::from(Polygon),                  // Polygon
        U256::from(PolygonMumbai),            // PolygonMumbai
        U256::from(XDai),                     // XDai
        U256::from(Chiado),                   // ChiadoTestnet
        U256::from(Avalanche),                // Avalanche
        U256::from(AvalancheFuji),            // AvalancheFuji
        U256::from(FantomTestnet),            // FantomTestnet
        U256::from(Fantom),                   // Fantom
        U256::from(BinanceSmartChain),        // BinanceSmartChain
        U256::from(BinanceSmartChainTestnet), // BinanceSmartChainTestnet
        U256::from(Moonbeam),                 // Moonbeam
        U256::from(Moonriver),                // Moonriver
        U256::from(Moonbase),                 // Moonbase
        U256::from(1666600000),               // Harmony0
        U256::from(1666600001),               // Harmony1
        U256::from(1666600002),               // Harmony2
        U256::from(1666600003),               // Harmony3
        U256::from(Cronos),                   // Cronos
        U256::from(122),                      // Fuse
        U256::from(19),                       // Songbird
        U256::from(16),                       // CostonTestnet
        U256::from(288),                      // Boba
        U256::from(Aurora),                   // Aurora
        U256::from(592),                      // Astar
        U256::from(66),                       // OKC
        U256::from(128),                      // Heco
        U256::from(1088),                     // Metis
        U256::from(Rsk),                      // Rsk
        U256::from(31),                       // RskTestnet
        U256::from(Evmos),                    // Evmos
        U256::from(EvmosTestnet),             // EvmosTestnet
        U256::from(71402),                    // Godwoken
        U256::from(71401),                    // GodwokenTestnet
        U256::from(8217),                     // Klaytn
        U256::from(2001),                     // Milkomeda
        U256::from(321),                      // KCC
    ]
});

#[derive(Debug, thiserror::Error)]
pub enum MulticallError<M: Middleware> {
    #[error(transparent)]
    ContractError(#[from] ContractError<M>),

    #[error("Chain ID {0} is currently not supported by Multicall. Provide an address instead.")]
    InvalidChainId(U256),

    #[error("Illegal revert: Multicall2 call reverted when it wasn't allowed to.")]
    IllegalRevert,
}

pub type Result<T, M> = std::result::Result<T, MulticallError<M>>;

/// Helper struct for managing calls to be made to the `function` in smart contract `target`
/// with `data`.
#[derive(Clone, Debug)]
pub struct Call {
    target: Address,
    data: Bytes,
    value: U256,
    allow_failure: bool,
    function: Function,
}

/// The version of the [`Multicall`](super::Multicall).
/// Used to determine which methods of the Multicall smart contract to use:
/// - [`Multicall`] : `aggregate((address,bytes)[])`
/// - [`Multicall2`] : `try_aggregate(bool, (address,bytes)[])`
/// - [`Multicall3`] : `aggregate3((address,bool,bytes)[])` or
///   `aggregate3Value((address,bool,uint256,bytes)[])`
///
/// [`Multicall`]: #variant.Multicall
/// [`Multicall2`]: #variant.Multicall2
/// [`Multicall3`]: #variant.Multicall3
#[repr(u8)]
#[derive(Clone, Copy, Debug, Default, PartialEq, Eq, PartialOrd, Ord)]
pub enum MulticallVersion {
    Multicall = 1,
    Multicall2 = 2,
    #[default]
    Multicall3 = 3,
}

impl From<MulticallVersion> for u8 {
    fn from(v: MulticallVersion) -> Self {
        v as u8
    }
}

impl TryFrom<u8> for MulticallVersion {
    type Error = String;
    fn try_from(v: u8) -> std::result::Result<Self, Self::Error> {
        match v {
            1 => Ok(MulticallVersion::Multicall),
            2 => Ok(MulticallVersion::Multicall2),
            3 => Ok(MulticallVersion::Multicall3),
            _ => Err(format!("Invalid Multicall version: {v}. Accepted values: 1, 2, 3.")),
        }
    }
}

/// A Multicall is an abstraction for sending batched calls/transactions to the Ethereum blockchain.
/// It stores an instance of the [`Multicall` smart contract](https://etherscan.io/address/0xcA11bde05977b3631167028862bE2a173976CA11#code)
/// and the user provided list of transactions to be called or executed on chain.
///
/// `Multicall` can be instantiated asynchronously from the chain ID of the provided client using
/// [`new`] or synchronously by providing a chain ID in [`new_with_chain`]. This, by default, uses
/// [`MULTICALL_ADDRESS`], but can be overridden by providing `Some(address)`.
/// A list of all the supported chains is available [`here`](https://github.com/mds1/multicall#multicall3-contract-addresses).
///
/// Set the contract's version by using [`version`].
///
/// The `block` number can be provided for the call by using [`block`].
///
/// Transactions default to `EIP1559`. This can be changed by using [`legacy`].
///
/// Build on the `Multicall` instance by adding calls using [`add_call`] and call or broadcast them
/// all at once by using [`call`] and [`send`] respectively.
///
/// # Example
///
/// Using Multicall (version 1):
///
/// ```no_run
/// use ethers_core::{
///     abi::Abi,
///     types::{Address, H256, U256},
/// };
/// use ethers_contract::{Contract, Multicall, MulticallVersion};
/// use ethers_providers::{Middleware, Http, Provider, PendingTransaction};
/// use std::{convert::TryFrom, sync::Arc};
///
/// # async fn bar() -> Result<(), Box<dyn std::error::Error>> {
/// // this is a dummy address used for illustration purposes
/// let address = "eeeeeeeeeeeeeeeeeeeeeeeeeeeeeeeeeeeeeeee".parse::<Address>()?;
///
/// // (ugly way to write the ABI inline, you can otherwise read it from a file)
/// let abi: Abi = serde_json::from_str(r#"[{"inputs":[{"internalType":"string","name":"value","type":"string"}],"stateMutability":"nonpayable","type":"constructor"},{"anonymous":false,"inputs":[{"indexed":true,"internalType":"address","name":"author","type":"address"},{"indexed":true,"internalType":"address","name":"oldAuthor","type":"address"},{"indexed":false,"internalType":"string","name":"oldValue","type":"string"},{"indexed":false,"internalType":"string","name":"newValue","type":"string"}],"name":"ValueChanged","type":"event"},{"inputs":[],"name":"getValue","outputs":[{"internalType":"string","name":"","type":"string"}],"stateMutability":"view","type":"function"},{"inputs":[],"name":"lastSender","outputs":[{"internalType":"address","name":"","type":"address"}],"stateMutability":"view","type":"function"},{"inputs":[{"internalType":"string","name":"value","type":"string"}],"name":"setValue","outputs":[],"stateMutability":"nonpayable","type":"function"}]"#)?;
///
/// // connect to the network
/// let client = Provider::<Http>::try_from("https://kovan.infura.io/v3/c60b0bb42f8a4c6481ecd229eddaca27")?;
///
/// // create the contract object. This will be used to construct the calls for multicall
/// let client = Arc::new(client);
/// let contract = Contract::<Provider<Http>>::new(address, abi, client.clone());
///
/// // note that these [`ContractCall`]s are futures, and need to be `.await`ed to resolve.
/// // But we will let `Multicall` to take care of that for us
/// let first_call = contract.method::<_, String>("getValue", ())?;
/// let second_call = contract.method::<_, Address>("lastSender", ())?;
///
/// // Since this example connects to the Kovan testnet, we need not provide an address for
/// // the Multicall contract and we set that to `None`. If you wish to provide the address
/// // for the Multicall contract, you can pass the `Some(multicall_addr)` argument.
/// // Construction of the `Multicall` instance follows the builder pattern:
/// let mut multicall = Multicall::new(client.clone(), None).await?.version(MulticallVersion::Multicall);
/// multicall
///     .add_call(first_call, false)
///     .add_call(second_call, false);
///
/// // `await`ing on the `call` method lets us fetch the return values of both the above calls
/// // in one single RPC call
/// let _return_data: (String, Address) = multicall.call().await?;
///
/// // using Multicall2 (version 2) or Multicall3 (version 3) differs when parsing `.call()` results
/// multicall = multicall.version(MulticallVersion::Multicall3);
///
/// // each call returns the results in a tuple, with the success status as the first element
/// let _return_data: ((bool, String), (bool, Address)) = multicall.call().await?;
///
/// // the same `Multicall` instance can be re-used to do a different batch of transactions.
/// // Say we wish to broadcast (send) a couple of transactions via the Multicall contract.
/// let first_broadcast = contract.method::<_, H256>("setValue", "some value".to_owned())?;
/// let second_broadcast = contract.method::<_, H256>("setValue", "new value".to_owned())?;
/// multicall
///     .clear_calls()
///     .add_call(first_broadcast, false)
///     .add_call(second_broadcast, false);
///
/// // `await`ing the `send` method waits for the transaction to be broadcast, which also
/// // returns the transaction hash
/// let tx_hash = multicall.send().await?;
/// let _tx_receipt = PendingTransaction::new(tx_hash, &client).await?;
///
/// // you can also query ETH balances of multiple addresses
/// let address_1 = "aaaaaaaaaaaaaaaaaaaaaaaaaaaaaaaaaaaaaaaa".parse::<Address>()?;
/// let address_2 = "ffffffffffffffffffffffffffffffffffffffff".parse::<Address>()?;
///
/// // using version 1
/// multicall = multicall.version(MulticallVersion::Multicall);
/// multicall
///     .clear_calls()
///     .add_get_eth_balance(address_1, false)
///     .add_get_eth_balance(address_2, false);
/// let _balances: (U256, U256) = multicall.call().await?;
///
/// // or with version 2 and above
/// multicall = multicall.version(MulticallVersion::Multicall3);
/// multicall
///     .clear_calls()
///     .add_get_eth_balance(address_1, false)
///     .add_get_eth_balance(address_2, false);
/// let _balances: ((bool, U256), (bool, U256)) = multicall.call().await?;
///
/// # Ok(())
/// # }
/// ```
///
/// [`new`]: #method.new
/// [`new_with_chain`]: #method.new_with_chain
/// [`version`]: #method.version
/// [`block`]: #method.block
/// [`legacy`]: #method.legacy
/// [`add_call`]: #method.add_call
/// [`call`]: #method.call
/// [`send`]: #method.send
#[derive(Clone)]
#[must_use = "Multicall does nothing unless you use `call` or `send`"]
pub struct Multicall<M> {
    /// The Multicall contract interface.
    pub contract: MulticallContract<M>,
    version: MulticallVersion,
    legacy: bool,
    block: Option<BlockNumber>,
    calls: Vec<Call>,
}

// Manually implement Debug due to Middleware trait bounds.
impl<M: Middleware> std::fmt::Debug for Multicall<M> {
    fn fmt(&self, f: &mut std::fmt::Formatter<'_>) -> std::fmt::Result {
        f.debug_struct("Multicall")
            .field("version", &self.version)
            .field("legacy", &self.legacy)
            .field("block", &self.block)
            .field("calls", &self.calls)
            .field("contract", &self.contract)
            .finish()
    }
}

impl<M: Middleware> Multicall<M> {
    /// Creates a new Multicall instance from the provided client. If provided with an `address`,
    /// it instantiates the Multicall contract with that address, otherwise it defaults to
    /// [`MULTICALL_ADDRESS`].
    ///
    /// # Errors
    ///
    /// Returns a [`MulticallError`] if the provider returns an error while getting
    /// `network_version`.
    ///
    /// # Panics
    ///
    /// If a `None` address is provided and the client's network is
    /// [not supported](MULTICALL_SUPPORTED_CHAIN_IDS).
    pub async fn new(client: impl Into<Arc<M>>, address: Option<Address>) -> Result<Self, M> {
        let client = client.into();

        // Fetch chain id and the corresponding address of Multicall contract
        // preference is given to Multicall contract's address if provided
        // otherwise check the supported chain IDs for the client's chain ID
        let address: Address = match address {
            Some(addr) => addr,
            None => {
                let chain_id =
                    client.get_chainid().await.map_err(ContractError::MiddlewareError)?;
                if !MULTICALL_SUPPORTED_CHAIN_IDS.contains(&chain_id) {
                    return Err(MulticallError::InvalidChainId(chain_id))
                }
                MULTICALL_ADDRESS
            }
        };

        // Instantiate the multicall contract
        let contract = MulticallContract::new(address, client);

        Ok(Self {
            version: MulticallVersion::Multicall3,
            legacy: false,
            block: None,
            calls: vec![],
            contract,
        })
    }

    /// Creates a new Multicall instance synchronously from the provided client and address or chain
    /// ID. Uses the [default multicall address](MULTICALL_ADDRESS) if no address is provided.
    ///
    /// # Errors
    ///
    /// Returns a [`MulticallError`] if the provided chain_id is not in the
    /// [supported networks](MULTICALL_SUPPORTED_CHAIN_IDS).
    ///
    /// # Panics
    ///
    /// If neither an address or chain_id are provided. Since this is not an async function, it will
    /// not be able to query `net_version` to check if it is supported by the default multicall
    /// address. Use new(client, None).await instead.
    pub fn new_with_chain_id(
        client: impl Into<Arc<M>>,
        address: Option<Address>,
        chain_id: Option<impl Into<U256>>,
    ) -> Result<Self, M> {
        // If no address is provided, check if chain_id is supported and use the default multicall
        // address.
        let address: Address = match address {
            Some(addr) => addr,
            None => {
                // Can't fetch chain_id from provider since we're not in an async function so we
                // panic instead.
                let chain_id =
                    chain_id.expect("Must provide at least one of: address or chain ID.").into();
                if !MULTICALL_SUPPORTED_CHAIN_IDS.contains(&chain_id) {
                    return Err(MulticallError::InvalidChainId(chain_id))
                }
                MULTICALL_ADDRESS
            }
        };

        // Instantiate the multicall contract
        let contract = MulticallContract::new(address, client.into());

        Ok(Self {
            version: MulticallVersion::Multicall3,
            legacy: false,
            block: None,
            calls: vec![],
            contract,
        })
    }

    /// Changes which functions to use when making the contract call. The default is 3. Version
    /// differences (adapted from [here](https://github.com/mds1/multicall#multicall---)):
    ///
    /// - Multicall (v1): This is the recommended version for simple calls. The original contract
    /// containing an aggregate method to batch calls. Each call returns only the return data and
    /// none are allowed to fail.
    ///
    /// - Multicall2 (v2): The same as Multicall, but provides additional methods that allow either
    /// all or no calls within the batch to fail. Included for backward compatibility. Use v3 to
    /// allow failure on a per-call basis.
    ///
    /// - Multicall3 (v3): This is the recommended version for allowing failing calls. It's cheaper
    /// to use (so you can fit more calls into a single request), and it adds an aggregate3 method
    /// so you can specify whether calls are allowed to fail on a per-call basis.
    ///
    /// Note: all these versions are available in the same contract address ([`MULTICALL_ADDRESS`])
    /// so changing version just changes the methods used, not the contract address.
    pub fn version(mut self, version: MulticallVersion) -> Self {
        self.version = version;
        self
    }

    /// Makes a legacy transaction instead of an EIP-1559 one.
    pub fn legacy(mut self) -> Self {
        self.legacy = true;
        self
    }

    /// Sets the `block` field of the Multicall aggregate call.
    pub fn block(mut self, block: impl Into<BlockNumber>) -> Self {
        self.block = Some(block.into());
        self
    }

    /// Appends a `call` to the list of calls of the Multicall instance.
    ///
    /// Version specific details:
    /// - 1: `allow_failure` is ignored.
    /// - >=2: `allow_failure` specifies whether or not this call is allowed to revert in the
    ///   multicall.
    /// - 3: Transaction values are used when broadcasting transactions with [`send`], otherwise
    ///   they are always ignored.
    ///
    /// [`send`]: #method.send
    pub fn add_call<D: Detokenize>(
        &mut self,
        call: ContractCall<M, D>,
        allow_failure: bool,
    ) -> &mut Self {
        match (call.tx.to(), call.tx.data()) {
            (Some(NameOrAddress::Address(target)), Some(data)) => {
                let call = Call {
                    target: *target,
                    data: data.clone(),
                    value: call.tx.value().cloned().unwrap_or_default(),
                    allow_failure,
                    function: call.function,
                };
                self.calls.push(call);
                self
            }
            _ => self,
        }
    }

    /// Appends a `call` to the list of calls of the Multicall instance for querying the block hash
    /// of a given block number.
    ///
    /// Note: this call will return 0 if `block_number` is not one of the most recent 256 blocks.
    /// ([Reference](https://docs.soliditylang.org/en/latest/units-and-global-variables.html?highlight=blockhash#block-and-transaction-properties))
    pub fn add_get_block_hash(&mut self, block_number: impl Into<U256>) -> &mut Self {
        let call = self.contract.get_block_hash(block_number.into());
        self.add_call(call, false)
    }

    /// Appends a `call` to the list of calls of the Multicall instance for querying the current
    /// block number.
    pub fn add_get_block_number(&mut self) -> &mut Self {
        let call = self.contract.get_block_number();
        self.add_call(call, false)
    }

    /// Appends a `call` to the list of calls of the Multicall instance for querying the current
    /// block coinbase address.
    pub fn add_get_current_block_coinbase(&mut self) -> &mut Self {
        let call = self.contract.get_current_block_coinbase();
        self.add_call(call, false)
    }

    /// Appends a `call` to the list of calls of the Multicall instance for querying the current
    /// block difficulty.
    ///
    /// Note: in a post-merge environment, the return value of this call will be the output of the
    /// randomness beacon provided by the beacon chain.
    /// ([Reference](https://eips.ethereum.org/EIPS/eip-4399#abstract))
    pub fn add_get_current_block_difficulty(&mut self) -> &mut Self {
        let call = self.contract.get_current_block_difficulty();
        self.add_call(call, false)
    }

    /// Appends a `call` to the list of calls of the Multicall instance for querying the current
    /// block gas limit.
    pub fn add_get_current_block_gas_limit(&mut self) -> &mut Self {
        let call = self.contract.get_current_block_gas_limit();
        self.add_call(call, false)
    }

    /// Appends a `call` to the list of calls of the Multicall instance for querying the current
    /// block timestamp.
    pub fn add_get_current_block_timestamp(&mut self) -> &mut Self {
        let call = self.contract.get_current_block_timestamp();
        self.add_call(call, false)
    }

    /// Appends a `call` to the list of calls of the Multicall instance for querying the ETH
    /// balance of an address.
    pub fn add_get_eth_balance(
        &mut self,
        address: impl Into<Address>,
        allow_failure: bool,
    ) -> &mut Self {
        let call = self.contract.get_eth_balance(address.into());
        self.add_call(call, allow_failure)
    }

    /// Appends a `call` to the list of calls of the Multicall instance for querying the last
    /// block hash.
    pub fn add_get_last_block_hash(&mut self) -> &mut Self {
        let call = self.contract.get_last_block_hash();
        self.add_call(call, false)
    }

    /// Appends a `call` to the list of calls of the Multicall instance for querying the current
    /// block base fee.
    ///
    /// Note: this call will fail if the chain that it is called on does not implement the
    /// [BASEFEE opcode](https://eips.ethereum.org/EIPS/eip-3198).
    pub fn add_get_basefee(&mut self, allow_failure: bool) -> &mut Self {
        let call = self.contract.get_basefee();
        self.add_call(call, allow_failure)
    }

    /// Appends a `call` to the list of calls of the Multicall instance for querying the chain id.
    pub fn add_get_chain_id(&mut self) -> &mut Self {
        let call = self.contract.get_chain_id();
        self.add_call(call, false)
    }

    /// Clears the batch of calls from the Multicall instance.
    /// Re-use the already instantiated Multicall to send a different batch of transactions or do
    /// another aggregate query.
    ///
    /// # Examples
    ///
    /// ```no_run
    /// # async fn foo() -> Result<(), Box<dyn std::error::Error>> {
    /// # use ethers_core::{abi::Abi, types::{Address, H256}};
    /// # use ethers_providers::{Provider, Http};
    /// # use ethers_contract::{Multicall, Contract};
    /// # use std::{sync::Arc, convert::TryFrom};
    /// #
    /// # let client = Provider::<Http>::try_from("http://localhost:8545")?;
    /// # let client = Arc::new(client);
    /// #
    /// # let abi: Abi = serde_json::from_str("")?;
    /// # let address = "eeeeeeeeeeeeeeeeeeeeeeeeeeeeeeeeeeeeeeee".parse::<Address>()?;
    /// # let contract = Contract::<Provider<Http>>::new(address, abi, client.clone());
    /// #
    /// # let broadcast_1 = contract.method::<_, H256>("setValue", "some value".to_owned())?;
    /// # let broadcast_2 = contract.method::<_, H256>("setValue", "new value".to_owned())?;
    /// #
    /// let mut multicall = Multicall::new(client, None).await?;
    /// multicall
    ///     .add_call(broadcast_1, false)
    ///     .add_call(broadcast_2, false);
    ///
    /// let _tx_hash = multicall.send().await?;
    ///
    /// # let call_1 = contract.method::<_, String>("getValue", ())?;
    /// # let call_2 = contract.method::<_, Address>("lastSender", ())?;
    /// multicall
    ///     .clear_calls()
    ///     .add_call(call_1, false)
    ///     .add_call(call_2, false);
    /// // Version 1:
    /// let return_data: (String, Address) = multicall.call().await?;
    /// // Version 2 and above (each call returns also the success status as the first element):
    /// let return_data: ((bool, String), (bool, Address)) = multicall.call().await?;
    /// # Ok(())
    /// # }
    /// ```
    pub fn clear_calls(&mut self) -> &mut Self {
        self.calls.clear();
        self
    }

    /// Queries the Ethereum blockchain using `eth_call`, but via the Multicall contract.
    ///
    /// Note: this method _does not_ send a transaction from your account.
    ///
    /// # Errors
    ///
    /// Returns a [`MulticallError`] if there are any errors in the RPC call or while detokenizing
    /// the tokens back to the expected return type.
    ///
    /// # Panics
    ///
    /// If more than the maximum number of supported calls are added (16). The maximum limit is
    /// constrained due to tokenization/detokenization support for tuples.
    ///
    /// # Examples
    ///
    /// The return type must be annotated while calling this method:
    ///
    /// ```no_run
    /// # async fn foo() -> Result<(), Box<dyn std::error::Error>> {
    /// # use ethers_core::types::{U256, Address};
    /// # use ethers_providers::{Provider, Http};
    /// # use ethers_contract::Multicall;
    /// # use std::convert::TryFrom;
    /// #
    /// # let client = Provider::<Http>::try_from("http://localhost:8545")?;
    /// #
    /// # let multicall = Multicall::new(client, None).await?;
    /// // If the Solidity function calls has the following return types:
    /// // 1. `returns (uint256)`
    /// // 2. `returns (string, address)`
    /// // 3. `returns (bool)`
    /// // Version 1:
    /// let result: (U256, (String, Address), bool) = multicall.call().await?;
    /// // Version 2 and above (each call returns also the success status as the first element):
    /// let result: ((bool, U256), (bool, (String, Address)), (bool, bool)) = multicall.call().await?;
    /// # Ok(())
    /// # }
    /// ```
    pub async fn call<D: Detokenize>(&self) -> Result<D, M> {
        assert!(self.calls.len() < 16, "Cannot decode more than 16 calls");
        let tokens = self.call_raw().await?;
        let tokens = vec![Token::Tuple(tokens)];
        let data = D::from_tokens(tokens).map_err(ContractError::DetokenizationError)?;
        Ok(data)
    }

    /// Queries the Ethereum blockchain using `eth_call`, but via the Multicall contract and
    /// without detokenization.
    ///
    /// # Errors
    ///
    /// Returns a [`MulticallError`] if there are any errors in the RPC call.
    ///
    /// # Examples
    ///
    /// ```no_run
    /// # async fn foo() -> Result<(), Box<dyn std::error::Error>> {
    /// # use ethers_core::types::{U256, Address};
    /// # use ethers_providers::{Provider, Http};
    /// # use ethers_contract::Multicall;
    /// # use std::convert::TryFrom;
    /// #
    /// # let client = Provider::<Http>::try_from("http://localhost:8545")?;
    /// #
    /// # let multicall = Multicall::new(client, None).await?;
    /// // The consumer of the API is responsible for detokenizing the results
    /// // as the results will be a Vec<Token>
    /// let tokens = multicall.call_raw().await?;
    /// # Ok(())
    /// # }
    /// ```
    ///
    /// Note: this method _does not_ send a transaction from your account
    ///
    /// [`ContractError<M>`]: crate::ContractError<M>
    pub async fn call_raw(&self) -> Result<Vec<Token>, M> {
        // Different call result types based on version
        let tokens: Vec<Token> = match self.version {
            MulticallVersion::Multicall => {
                let call = self.as_aggregate();
                let (_, return_data) = call.call().await?;
                self.calls
                    .iter()
                    .zip(&return_data)
                    .map(|(call, bytes)| {
                        // Always return an empty Bytes token for calls that return no data
                        if bytes.is_empty() {
                            Ok(Token::Bytes(Default::default()))
                        } else {
                            let mut tokens = call
                                .function
                                .decode_output(bytes)
                                .map_err(ContractError::DecodingError)?;
                            Ok(match tokens.len() {
                                0 => Token::Tuple(vec![]),
                                1 => tokens.remove(0),
                                _ => Token::Tuple(tokens),
                            })
                        }
                    })
                    .collect::<Result<Vec<Token>, M>>()?
            }
            // Same result type (`MulticallResult`)
            v @ (MulticallVersion::Multicall2 | MulticallVersion::Multicall3) => {
                let is_v2 = v == MulticallVersion::Multicall2;
                let call = if is_v2 { self.as_try_aggregate() } else { self.as_aggregate_3() };
                let return_data = call.call().await?;
                self.calls
                    .iter()
                    .zip(return_data.into_iter())
                    .map(|(call, res)| {
                        let bytes = &res.return_data;
                        // Always return an empty Bytes token for calls that return no data
                        let res_token: Token = if bytes.is_empty() {
                            Token::Bytes(Default::default())
                        } else if res.success {
                            // Decode using call.function
                            let mut res_tokens = call
                                .function
                                .decode_output(bytes)
                                .map_err(ContractError::DecodingError)?;
                            match res_tokens.len() {
                                0 => Token::Tuple(vec![]),
                                1 => res_tokens.remove(0),
                                _ => Token::Tuple(res_tokens),
                            }
                        } else {
                            // Call reverted

                            // v2: In the function call to `tryAggregate`, the `allow_failure` check
                            // is done on a per-transaction basis, and we set this transaction-wide
                            // check to true when *any* call is allowed to fail. If this is true
                            // then a call that is not allowed to revert (`call.allow_failure`) may
                            // still do so because of other calls that are in the same multicall
                            // aggregate.
                            if !call.allow_failure {
                                return Err(MulticallError::IllegalRevert)
                            }

                            // Decode with "Error(string)" (0x08c379a0)
                            if bytes.len() >= 4 && bytes[..4] == [0x08, 0xc3, 0x79, 0xa0] {
                                Token::String(
                                    String::decode(&bytes[4..]).map_err(ContractError::AbiError)?,
                                )
                            } else {
                                Token::Bytes(bytes.to_vec())
                            }
                        };

                        // (bool, (...))
                        Ok(Token::Tuple(vec![Token::Bool(res.success), res_token]))
                    })
                    .collect::<Result<Vec<Token>, M>>()?
            }
        };

        Ok(tokens)
    }

    /// Signs and broadcasts a batch of transactions by using the Multicall contract as proxy,
    /// returning the transaction hash once the transaction confirms.
    ///
    /// Note: this method will broadcast a transaction from an account, meaning it must have
    /// sufficient funds for gas and transaction value.
    ///
    /// # Errors
    ///
    /// Returns a [`MulticallError`] if there are any errors in the RPC call.
    ///
    /// # Examples
    ///
    /// ```no_run
    /// # async fn foo() -> Result<(), Box<dyn std::error::Error>> {
    /// # use ethers_providers::{Provider, Http};
    /// # use ethers_contract::Multicall;
    /// # use std::convert::TryFrom;
    /// # let client = Provider::<Http>::try_from("http://localhost:8545")?;
    /// # let multicall = Multicall::new(client, None).await?;
    /// let tx_hash = multicall.send().await?;
    /// # Ok(())
    /// # }
    /// ```
    pub async fn send(&self) -> Result<TxHash, M> {
        // Broadcast transaction and return the transaction hash
        // TODO: Can we make this return a PendingTransaction directly instead?
        // Seems hard due to `returns a value referencing data owned by the current function`

        // running clippy --fix on this throws E0597
        #[allow(clippy::let_and_return)]
        let tx_hash = match self.version {
            MulticallVersion::Multicall => {
                let call = self.as_aggregate();
                let hash = *call.send().await?;
                hash
            }
            MulticallVersion::Multicall2 => {
                let call = self.as_try_aggregate();
                let hash = *call.send().await?;
                hash
            }
            MulticallVersion::Multicall3 => {
                let call = self.as_aggregate_3_value();
                let hash = *call.send().await?;
                hash
            }
        };

        Ok(tx_hash)
    }

    /// v1
    fn as_aggregate(&self) -> ContractCall<M, (U256, Vec<Bytes>)> {
        // Map the calls vector into appropriate types for `aggregate` function
        let calls: Vec<Multicall1Call> = self
            .calls
            .clone()
            .into_iter()
            .map(|call| Multicall1Call { target: call.target, call_data: call.data })
            .collect();

        // Construct the ContractCall for `aggregate` function to broadcast the transaction
        let contract_call = self.contract.aggregate(calls);

        self.set_call_flags(contract_call)
    }

    /// v2
    fn as_try_aggregate(&self) -> ContractCall<M, Vec<MulticallResult>> {
        let mut allow_failure = false;
        // Map the calls vector into appropriate types for `try_aggregate` function
        let calls: Vec<Multicall1Call> = self
            .calls
            .clone()
            .into_iter()
            .map(|call| {
                // Allow entire call failure if at least one call is allowed to fail.
                // To avoid iterating multiple times, equivalent of:
                // self.calls.iter().any(|call| call.allow_failure)
                allow_failure |= call.allow_failure;
                Multicall1Call { target: call.target, call_data: call.data }
            })
            .collect();

        // Construct the ContractCall for `try_aggregate` function to broadcast the transaction
        let contract_call = self.contract.try_aggregate(!allow_failure, calls);

        self.set_call_flags(contract_call)
    }

    /// v3
    pub fn as_aggregate_3(&self) -> ContractCall<M, Vec<MulticallResult>> {
        // Map the calls vector into appropriate types for `aggregate_3` function
        let calls: Vec<Multicall3Call> = self
            .calls
            .clone()
            .into_iter()
            .map(|call| Multicall3Call {
                target: call.target,
                call_data: call.data,
                allow_failure: call.allow_failure,
            })
            .collect();

        // Construct the ContractCall for `aggregate_3` function to broadcast the transaction
        let contract_call = self.contract.aggregate_3(calls);

        self.set_call_flags(contract_call)
    }

    /// v3 + values (only .send())
    pub fn as_aggregate_3_value(&self) -> ContractCall<M, Vec<MulticallResult>> {
        // Map the calls vector into appropriate types for `aggregate_3_value` function
        let mut total_value = U256::zero();
        let calls: Vec<Multicall3CallValue> = self
            .calls
            .clone()
            .into_iter()
            .map(|call| {
                total_value += call.value;
                Multicall3CallValue {
                    target: call.target,
                    call_data: call.data,
                    allow_failure: call.allow_failure,
                    value: call.value,
                }
            })
            .collect();

        if total_value.is_zero() {
            // No value is being sent
            self.as_aggregate_3()
        } else {
            // Construct the ContractCall for `aggregate_3_value` function to broadcast the
            // transaction
            let contract_call = self.contract.aggregate_3_value(calls);

            self.set_call_flags(contract_call).value(total_value)
        }
    }

    /// Sets the block and legacy flags on a [ContractCall] if they were set on Multicall.
    fn set_call_flags<D: Detokenize>(&self, mut call: ContractCall<M, D>) -> ContractCall<M, D> {
        if let Some(block) = self.block {
            call = call.block(block);
        }

        if self.legacy {
            call = call.legacy();
        }

        call
    }
}<|MERGE_RESOLUTION|>--- conflicted
+++ resolved
@@ -9,18 +9,8 @@
 use ethers_providers::Middleware;
 use std::{convert::TryFrom, sync::Arc};
 
-<<<<<<< HEAD
-use crate::{
-    call::{ContractCall, ContractError},
-    Lazy,
-};
-
-mod multicall_contract;
-pub use multicall_contract::multicall_3::{
-=======
 pub mod multicall_contract;
 use multicall_contract::multicall_3::{
->>>>>>> a88d2d03
     Call as Multicall1Call, Call3 as Multicall3Call, Call3Value as Multicall3CallValue,
     Result as MulticallResult,
 };
