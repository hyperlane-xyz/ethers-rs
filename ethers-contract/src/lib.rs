--- conflicted
+++ resolved
@@ -31,11 +31,7 @@
 #[cfg(any(test, feature = "abigen"))]
 #[cfg_attr(docsrs, doc(cfg(feature = "abigen")))]
 pub use multicall::{
-<<<<<<< HEAD
-    Multicall, MulticallContract, MulticallError, MulticallResult, MulticallVersion,
-=======
     multicall_contract, Call, Multicall, MulticallContract, MulticallError, MulticallVersion,
->>>>>>> a88d2d03
     MULTICALL_ADDRESS, MULTICALL_SUPPORTED_CHAIN_IDS,
 };
 
