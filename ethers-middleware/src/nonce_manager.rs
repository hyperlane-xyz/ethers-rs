--- conflicted
+++ resolved
@@ -1,30 +1,19 @@
 use async_trait::async_trait;
 use ethers_core::types::{transaction::eip2718::TypedTransaction, *};
-<<<<<<< HEAD
-use ethers_providers::{FromErr, Middleware, PendingTransaction};
-use std::{
-    fmt::Debug,
-    sync::atomic::{AtomicBool, AtomicU64, Ordering},
-};
-=======
 use ethers_providers::{Middleware, MiddlewareError, PendingTransaction};
 use std::sync::atomic::{AtomicBool, AtomicU64, Ordering};
->>>>>>> 51fe937f
+use std::fmt::Debug;
 use thiserror::Error;
 
 #[derive(Debug)]
 /// Middleware used for calculating nonces locally, useful for signing multiple
 /// consecutive transactions without waiting for them to hit the mempool
 pub struct NonceManagerMiddleware<M> {
-<<<<<<< HEAD
-=======
     inner: M,
     init_guard: futures_locks::Mutex<()>,
->>>>>>> 51fe937f
     initialized: AtomicBool,
     nonce: AtomicU64,
     address: Address,
-    inner: M,
 }
 
 impl<M> NonceManagerMiddleware<M>
